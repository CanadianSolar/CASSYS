--- conflicted
+++ resolved
@@ -61,10 +61,6 @@
         double itsRw;                         // Global wiring resistance as seen from Inverter for entire Sub-Array [ohms]
         double itsSubArrayNum;                // The sub-array number that the PVArray belongs to. [#]
         double biFactor;                      // The bifaciality factor [#]
-<<<<<<< HEAD
-=======
-
->>>>>>> 05590482
 
         // Module Temperature and Irradiance Coefficients
         public double itsBo;                                // ASHRAE Parameter used for IAM calculation (see Ref 5)
@@ -88,10 +84,6 @@
         double itsConstHTC;                   // Constant Heat Transfer Coefficient (CHTC)
         double itsConvHTC;                    // Convective Heat Transfer Coefficient (ConvHTC)
         double itsAdsorp = 0.9;               // Adsorption, default 0.9 for PVSyst
-<<<<<<< HEAD
-=======
-
->>>>>>> 05590482
 
         // PV Array local & intermediate calculation variables
         double lossLessTGlo;                  // Tilted Global Irradiance (used for efficiency calculations)
@@ -127,11 +119,7 @@
         public double OhmicLosses;            // Losses due to Wiring between PV Array and Inverter [ohms]
         public double Efficiency;             // PV array efficiency [%]
         public double BifacialGain;           // Back side effective irradiance, weighted by the bifaciality factor [W/m^2]
-<<<<<<< HEAD
-        public double TGloEff;                // Irradiance (front and back, if applicable) adjusted for incidence angle, soiling, and spectral effects [W/m^2]
-=======
-        public double TGloEff;                // Irradiance (front and back, if applicable) adjusted for incidence angle and soiling [W/m^2]
->>>>>>> 05590482
+        public double TGloEff;                // Irradiance (front and back, for bifacial) adjusted for incidence angle, soiling, and spectral effects [W/m^2]
         public double TDifRef;                // Diffuse irradiance that gets reflected from the front [W/m^2]
         public double itsPNomDCArray;         // The Nominal DC Power of the Array [W]
         public double itsRoughArea;           // The rough area of the DC Array [m^2]
@@ -221,11 +209,7 @@
             mVoc = Voc / itsNSeries;
         }
 
-<<<<<<< HEAD
         // Calculates the effective irradiance available for electricity conversion, based on IAM and Soiling Losses incurred, plus Spectral Model corrections
-=======
-        // Calculates the effective irradiance available for electricity conversion, based on IAM and Soiling Losses incurred
->>>>>>> 05590482
         public void CalcEffectiveIrradiance
             (
               double TDir                            // Tilted Beam Irradiance [W/m^2]
